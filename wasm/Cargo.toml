--- conflicted
+++ resolved
@@ -15,13 +15,8 @@
 default = []
 
 [dependencies]
-<<<<<<< HEAD
 wasm-bindgen = "0.2.73"
-js-sys = "0.3.49"
-=======
-wasm-bindgen = "0.2.72"
 js-sys = "0.3.50"
->>>>>>> 271fd2b7
 
 # The `console_error_panic_hook` crate provides better debugging of panics by
 # logging them with `console.error`. This is great for development, but requires
