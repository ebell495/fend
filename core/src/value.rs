use crate::ast::{Expr, Expr2};
use crate::err::{IntErr, Interrupt, Never};
use crate::num::{Base, FormattedNumber, FormattingStyle, Number};
use crate::{parser::ParseOptions, scope::Scope};
use std::borrow::Cow;
use std::fmt;

#[derive(Debug, Clone)]
pub enum Value {
    Num(Number),
    BuiltInFunction(BuiltInFunction),
    Format(FormattingStyle),
    Dp,
    Base(Base),
    // user-defined function with a named parameter
    Fn(Cow<'static, str>, Box<Expr>, Scope),
    Version,
}

#[derive(Copy, Clone, Eq, PartialEq, Debug)]
pub enum BuiltInFunction {
    Approximately,
    Abs,
    Sin,
    Cos,
    Tan,
    Asin,
    Acos,
    Atan,
    Sinh,
    Cosh,
    Tanh,
    Asinh,
    Acosh,
    Atanh,
    Ln,
    Log2,
    Log10,
    Base,
}

impl BuiltInFunction {
    pub fn wrap_with_expr(
        self,
        lazy_fn: impl FnOnce(Box<Expr>) -> Expr,
        scope: &mut Scope,
    ) -> Value {
        Value::Fn(
            "x".into(),
            Box::new(lazy_fn(Box::new(Expr::ApplyFunctionCall(
                Box::new(Expr::Ident(self.as_str().into())),
                Box::new(Expr::Ident("x".into())),
            )))),
            scope.clone(),
        )
    }

    pub fn invert(self) -> Result<Value, String> {
        Ok(match self {
            Self::Sin => Value::BuiltInFunction(Self::Asin),
            Self::Cos => Value::BuiltInFunction(Self::Acos),
            Self::Tan => Value::BuiltInFunction(Self::Atan),
            Self::Asin => Value::BuiltInFunction(Self::Sin),
            Self::Acos => Value::BuiltInFunction(Self::Cos),
            Self::Atan => Value::BuiltInFunction(Self::Tan),
            Self::Sinh => Value::BuiltInFunction(Self::Asinh),
            Self::Cosh => Value::BuiltInFunction(Self::Acosh),
            Self::Tanh => Value::BuiltInFunction(Self::Atanh),
            Self::Asinh => Value::BuiltInFunction(Self::Sinh),
            Self::Acosh => Value::BuiltInFunction(Self::Cosh),
            Self::Atanh => Value::BuiltInFunction(Self::Tanh),
            _ => return Err(format!("Unable to invert function {}", self)),
        })
    }

    fn as_str(self) -> &'static str {
        match self {
            Self::Approximately => "approximately",
            Self::Abs => "abs",
            Self::Sin => "sin",
            Self::Cos => "cos",
            Self::Tan => "tan",
            Self::Asin => "asin",
            Self::Acos => "acos",
            Self::Atan => "atan",
            Self::Sinh => "sinh",
            Self::Cosh => "cosh",
            Self::Tanh => "tanh",
            Self::Asinh => "asinh",
            Self::Acosh => "acosh",
            Self::Atanh => "atanh",
            Self::Ln => "ln",
            Self::Log2 => "log2",
            Self::Log10 => "log10",
            Self::Base => "base",
        }
    }
}

impl fmt::Display for BuiltInFunction {
    fn fmt(&self, f: &mut fmt::Formatter) -> fmt::Result {
        write!(f, "{}", self.as_str())
    }
}

#[derive(Copy, Clone, Eq, PartialEq)]
pub enum ApplyMulHandling {
    OnlyApply,
    Both,
}

impl Value {
    pub fn expect_num<I: Interrupt>(self) -> Result<Number, IntErr<String, I>> {
        match self {
            Self::Num(bigrat) => Ok(bigrat),
            _ => Err("Expected a number".to_string())?,
        }
    }

    pub fn handle_num<I: Interrupt>(
        self,
        eval_fn: impl FnOnce(Number) -> Result<Number, IntErr<String, I>>,
        lazy_fn: impl FnOnce(Box<Expr>) -> Expr,
        scope: &mut Scope,
    ) -> Result<Self, IntErr<String, I>> {
        Ok(match self {
            Self::Num(n) => Self::Num(eval_fn(n)?),
            Self::Fn(param, expr, scope) => Self::Fn(param, Box::new(lazy_fn(expr)), scope),
            Self::BuiltInFunction(f) => f.wrap_with_expr(lazy_fn, scope),
            _ => return Err("Expected a number".to_string())?,
        })
    }

    pub fn handle_two_nums<
        I: Interrupt,
        F1: FnOnce(Box<Expr>) -> Expr,
        F2: FnOnce(Box<Expr>) -> Expr,
    >(
        self,
        rhs: Self,
        eval_fn: impl FnOnce(Number, Number) -> Result<Number, IntErr<String, I>>,
        lazy_fn_lhs: impl FnOnce(Number) -> F1,
        lazy_fn_rhs: impl FnOnce(Number) -> F2,
        scope: &mut Scope,
    ) -> Result<Self, IntErr<String, I>> {
        Ok(match (self, rhs) {
            (Self::Num(a), Self::Num(b)) => Self::Num(eval_fn(a, b)?),
            (Self::BuiltInFunction(f), Self::Num(a)) => f.wrap_with_expr(lazy_fn_lhs(a), scope),
            (Self::Num(a), Self::BuiltInFunction(f)) => f.wrap_with_expr(lazy_fn_rhs(a), scope),
            (Self::Fn(param, expr, scope), Self::Num(a)) => {
                Self::Fn(param, Box::new(lazy_fn_lhs(a)(expr)), scope)
            }
            (Self::Num(a), Self::Fn(param, expr, scope)) => {
                Self::Fn(param, Box::new(lazy_fn_rhs(a)(expr)), scope)
            }
            _ => return Err("Expected a number".to_string())?,
        })
    }

    pub fn apply<I: Interrupt>(
        self,
        other: Expr2,
        apply_mul_handling: ApplyMulHandling,
        scope: &mut Scope,
        options: ParseOptions,
        int: &I,
    ) -> Result<Self, IntErr<String, I>> {
        Ok(match self {
            Self::Num(n) => {
                let other = crate::ast::evaluate(other, scope, options, int)?;
                if let Self::Dp = other {
                    let num = Self::Num(n).expect_num()?.try_as_usize(int)?;
                    return Ok(Self::Format(FormattingStyle::DecimalPlaces(num)));
                }
                if apply_mul_handling == ApplyMulHandling::OnlyApply {
                    let self_ = Self::Num(n);
                    return Err(format!(
                        "{} is not a function",
                        self_.format(int)?.to_string()
                    ))?;
                } else {
                    let n2 = n.clone();
                    other.handle_num(
                        |x| n.mul(x, int).map_err(IntErr::into_string),
                        |x| Expr::Mul(Box::new(Expr::Num(n2)), x),
                        scope,
                    )?
                }
            }
            Self::BuiltInFunction(name) => {
                let other = crate::ast::evaluate(other, scope, options, int)?;
                Self::Num(match name {
                    BuiltInFunction::Approximately => other.expect_num()?.make_approximate(),
                    BuiltInFunction::Abs => other.expect_num()?.abs(int)?,
                    BuiltInFunction::Sin => other.expect_num()?.sin(scope, int)?,
                    BuiltInFunction::Cos => other.expect_num()?.cos(scope, int)?,
                    BuiltInFunction::Tan => other.expect_num()?.tan(scope, int)?,
                    BuiltInFunction::Asin => other.expect_num()?.asin(int)?,
                    BuiltInFunction::Acos => other.expect_num()?.acos(int)?,
                    BuiltInFunction::Atan => other.expect_num()?.atan(int)?,
                    BuiltInFunction::Sinh => other.expect_num()?.sinh(int)?,
                    BuiltInFunction::Cosh => other.expect_num()?.cosh(int)?,
                    BuiltInFunction::Tanh => other.expect_num()?.tanh(int)?,
                    BuiltInFunction::Asinh => other.expect_num()?.asinh(int)?,
                    BuiltInFunction::Acosh => other.expect_num()?.acosh(int)?,
                    BuiltInFunction::Atanh => other.expect_num()?.atanh(int)?,
                    BuiltInFunction::Ln => other.expect_num()?.ln(int)?,
                    BuiltInFunction::Log2 => other.expect_num()?.log2(int)?,
                    BuiltInFunction::Log10 => other.expect_num()?.log10(int)?,
                    BuiltInFunction::Base => {
                        use std::convert::TryInto;
                        let n: u8 = other
                            .expect_num()?
                            .try_as_usize(int)?
                            .try_into()
                            .map_err(|_| "Unable to convert number to a valid base".to_string())?;
                        return Ok(Self::Base(
                            Base::from_plain_base(n).map_err(|e| e.to_string())?,
                        ));
                    }
                })
            }
            Self::Fn(param, expr, custom_scope) => {
                let mut new_scope = custom_scope.create_nested_scope();
<<<<<<< HEAD
                new_scope.insert_variable(param.into(), other.into(), scope.clone(), options);
                return Ok(crate::ast::evaluate(Expr2::from(expr), &mut new_scope, options, int)?);
=======
                new_scope.insert_variable(param, other, scope.clone(), options);
                return Ok(crate::ast::evaluate(*expr, &mut new_scope, options, int)?);
>>>>>>> 0c169b1e
            }
            _ => {
                return Err(format!(
                    "'{}' is not a function or a number",
                    self.format(int)?.to_string()
                ))?;
            }
        })
    }

    pub fn format<I: Interrupt>(&self, int: &I) -> Result<FormattedValue, IntErr<Never, I>> {
        Ok(match self {
            Self::Num(n) => FormattedValue::Number(Box::new(n.format(int)?)),
            Self::BuiltInFunction(name) => FormattedValue::Str(name.as_str()),
            Self::Format(fmt) => FormattedValue::String(fmt.to_string()),
            Self::Dp => FormattedValue::Str("dp"),
            Self::Base(b) => FormattedValue::Base(b.base_as_u8()),
            Self::Fn(name, expr, _scope) => {
                let expr_str = expr.format(int)?;
                let res = if name.contains('.') {
                    format!("{}:{}", name, expr_str)
                } else {
                    format!("\\{}.{}", name, expr_str)
                };
                FormattedValue::String(res)
            }
            Self::Version => FormattedValue::Str(crate::get_version_as_str()),
        })
    }
}

#[derive(Debug)]
#[allow(clippy::module_name_repetitions)]
pub enum FormattedValue {
    Str(&'static str),
    String(String),
    Base(u8),
    Number(Box<FormattedNumber>),
}

impl fmt::Display for FormattedValue {
    fn fmt(&self, f: &mut fmt::Formatter) -> fmt::Result {
        match self {
            Self::Str(s) => write!(f, "{}", s),
            Self::String(s) => write!(f, "{}", s),
            Self::Number(n) => write!(f, "{}", n),
            Self::Base(n) => write!(f, "base {}", n),
        }
    }
}<|MERGE_RESOLUTION|>--- conflicted
+++ resolved
@@ -222,13 +222,13 @@
             }
             Self::Fn(param, expr, custom_scope) => {
                 let mut new_scope = custom_scope.create_nested_scope();
-<<<<<<< HEAD
-                new_scope.insert_variable(param.into(), other.into(), scope.clone(), options);
-                return Ok(crate::ast::evaluate(Expr2::from(expr), &mut new_scope, options, int)?);
-=======
-                new_scope.insert_variable(param, other, scope.clone(), options);
-                return Ok(crate::ast::evaluate(*expr, &mut new_scope, options, int)?);
->>>>>>> 0c169b1e
+                new_scope.insert_variable(param, Expr::from(other), scope.clone(), options);
+                return Ok(crate::ast::evaluate(
+                    Expr2::from(*expr),
+                    &mut new_scope,
+                    options,
+                    int,
+                )?);
             }
             _ => {
                 return Err(format!(
