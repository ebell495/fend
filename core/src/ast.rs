use crate::err::{IntErr, Interrupt, Never};
use crate::interrupt::test_int;
use crate::num::{Base, FormattingStyle, Number};
use crate::scope::{GetIdentError, Scope};
use crate::value::{ApplyMulHandling, BuiltInFunction, Value};
use std::borrow::Cow;

#[derive(Clone, Debug)]
pub enum Expr {
    Num(Number),
    Ident(Cow<'static, str>),
    Parens(Box<Expr>),
    UnaryMinus(Box<Expr>),
    UnaryPlus(Box<Expr>),
    UnaryDiv(Box<Expr>),
    Factorial(Box<Expr>),
    Add(Box<Expr>, Box<Expr>),
    ImplicitAdd(Box<Expr>, Box<Expr>),
    Sub(Box<Expr>, Box<Expr>),
    Mul(Box<Expr>, Box<Expr>),
    Div(Box<Expr>, Box<Expr>),
    Pow(Box<Expr>, Box<Expr>),
    // Call a function or multiply the expressions
    Apply(Box<Expr>, Box<Expr>),
    // Call a function, or throw an error if lhs is not a function
    ApplyFunctionCall(Box<Expr>, Box<Expr>),
    // Multiply the expressions
    ApplyMul(Box<Expr>, Box<Expr>),

    As(Box<Expr>, Box<Expr>),
    Fn(Cow<'static, str>, Box<Expr>),
}

#[derive(Clone, Debug)]
pub enum Expr2<'a> {
    Num(Number),
    Ident(&'a str),
    Parens(Box<Expr2<'a>>),
    UnaryMinus(Box<Expr2<'a>>),
    UnaryPlus(Box<Expr2<'a>>),
    UnaryDiv(Box<Expr2<'a>>),
    Factorial(Box<Expr2<'a>>),
    Add(Box<Expr2<'a>>, Box<Expr2<'a>>),
    ImplicitAdd(Box<Expr2<'a>>, Box<Expr2<'a>>),
    Sub(Box<Expr2<'a>>, Box<Expr2<'a>>),
    Mul(Box<Expr2<'a>>, Box<Expr2<'a>>),
    Div(Box<Expr2<'a>>, Box<Expr2<'a>>),
    Pow(Box<Expr2<'a>>, Box<Expr2<'a>>),
    // Call a function or multiply the expressions
    Apply(Box<Expr2<'a>>, Box<Expr2<'a>>),
    // Call a function, or throw an error if lhs is not a function
    ApplyFunctionCall(Box<Expr2<'a>>, Box<Expr2<'a>>),
    // Multiply the expressions
    ApplyMul(Box<Expr2<'a>>, Box<Expr2<'a>>),

    As(Box<Expr2<'a>>, Box<Expr2<'a>>),
    Fn(&'a str, Box<Expr2<'a>>),
}

impl<'a> From<Box<Expr2<'a>>> for Box<Expr> {
    fn from(expr: Box<Expr2<'a>>) -> Self {
        Self::new(Expr::from(*expr))
    }
}

impl<'a> From<Expr2<'a>> for Expr {
    fn from(expr: Expr2<'a>) -> Self {
        match expr {
            Expr2::<'a>::Num(n) => Self::Num(n),
            Expr2::<'a>::Ident(ident) => Self::Ident(ident.to_string().into()),
            Expr2::<'a>::Parens(x) => Self::Parens(x.into()),
            Expr2::<'a>::UnaryMinus(x) => Self::UnaryMinus(x.into()),
            Expr2::<'a>::UnaryPlus(x) => Self::UnaryPlus(x.into()),
            Expr2::<'a>::UnaryDiv(x) => Self::UnaryDiv(x.into()),
            Expr2::<'a>::Factorial(x) => Self::Factorial(x.into()),
            Expr2::<'a>::Add(a, b) => Self::Add(a.into(), b.into()),
            Expr2::<'a>::ImplicitAdd(a, b) => Self::ImplicitAdd(a.into(), b.into()),
            Expr2::<'a>::Sub(a, b) => Self::Sub(a.into(), b.into()),
            Expr2::<'a>::Mul(a, b) => Self::Mul(a.into(), b.into()),
            Expr2::<'a>::Div(a, b) => Self::Div(a.into(), b.into()),
            Expr2::<'a>::Pow(a, b) => Self::Pow(a.into(), b.into()),
            Expr2::<'a>::Apply(a, b) => Self::Apply(a.into(), b.into()),
            Expr2::<'a>::ApplyFunctionCall(a, b) => Self::ApplyFunctionCall(a.into(), b.into()),
            Expr2::<'a>::ApplyMul(a, b) => Self::ApplyMul(a.into(), b.into()),
            Expr2::<'a>::As(a, b) => Self::As(a.into(), b.into()),
            Expr2::<'a>::Fn(a, b) => Self::Fn(a.to_string().into(), b.into()),
        }
    }
}

impl<'a> From<Box<Expr>> for Box<Expr2<'a>> {
    fn from(expr: Box<Expr>) -> Self {
        Self::new(Expr2::<'a>::from(*expr))
    }
}

impl<'a> From<Expr> for Expr2<'a> {
    fn from(expr: Expr) -> Self {
        match expr {
            Expr::Num(n) => Self::Num(n),
            Expr::Ident(ident) => Self::Ident(Box::leak(Box::new(ident.to_owned()))),
            Expr::Parens(x) => Self::Parens(x.into()),
            Expr::UnaryMinus(x) => Self::UnaryMinus(x.into()),
            Expr::UnaryPlus(x) => Self::UnaryPlus(x.into()),
            Expr::UnaryDiv(x) => Self::UnaryDiv(x.into()),
            Expr::Factorial(x) => Self::Factorial(x.into()),
            Expr::Add(a, b) => Self::Add(a.into(), b.into()),
            Expr::ImplicitAdd(a, b) => Self::ImplicitAdd(a.into(), b.into()),
            Expr::Sub(a, b) => Self::Sub(a.into(), b.into()),
            Expr::Mul(a, b) => Self::Mul(a.into(), b.into()),
            Expr::Div(a, b) => Self::Div(a.into(), b.into()),
            Expr::Pow(a, b) => Self::Pow(a.into(), b.into()),
            Expr::Apply(a, b) => Self::Apply(a.into(), b.into()),
            Expr::ApplyFunctionCall(a, b) => Self::ApplyFunctionCall(a.into(), b.into()),
            Expr::ApplyMul(a, b) => Self::ApplyMul(a.into(), b.into()),
            Expr::As(a, b) => Self::As(a.into(), b.into()),
            Expr::Fn(a, b) => Self::Fn(Box::leak(Box::new(a.to_owned())), b.into()),
        }
    }
}

impl Expr {
    pub fn format<I: Interrupt>(&self, int: &I) -> Result<String, IntErr<Never, I>> {
        Ok(match self {
            Self::Num(n) => n.format(int)?.to_string(),
            Self::Ident(ident) => ident.to_string(),
            Self::Parens(x) => format!("({})", x.format(int)?),
            Self::UnaryMinus(x) => format!("(-{})", x.format(int)?),
            Self::UnaryPlus(x) => format!("(+{})", x.format(int)?),
            Self::UnaryDiv(x) => format!("(/{})", x.format(int)?),
            Self::Factorial(x) => format!("{}!", x.format(int)?),
            Self::Add(a, b) | Self::ImplicitAdd(a, b) => {
                format!("({}+{})", a.format(int)?, b.format(int)?)
            }
            Self::Sub(a, b) => format!("({}-{})", a.format(int)?, b.format(int)?),
            Self::Mul(a, b) => format!("({}*{})", a.format(int)?, b.format(int)?),
            Self::Div(a, b) => format!("({}/{})", a.format(int)?, b.format(int)?),
            Self::Pow(a, b) => format!("({}^{})", a.format(int)?, b.format(int)?),
            Self::Apply(a, b) => format!("({} ({}))", a.format(int)?, b.format(int)?),
            Self::ApplyFunctionCall(a, b) | Self::ApplyMul(a, b) => {
                format!("({} {})", a.format(int)?, b.format(int)?)
            }
            Self::As(a, b) => format!("({} as {})", a.format(int)?, b.format(int)?),
            Self::Fn(a, b) => {
                if a.contains('.') {
                    format!("({}:{})", a, b.format(int)?)
                } else {
                    format!("\\{}.{}", a, b.format(int)?)
                }
            }
        })
    }
}

/// returns true if rhs is '-1' or '(-1)'
fn should_compute_inverse(rhs: &Expr) -> bool {
    if let Expr::UnaryMinus(inner) = &*rhs {
        if let Expr::Num(n) = &**inner {
            if n.is_unitless_one() {
                return true;
            }
        }
    } else if let Expr::Parens(inner) = &*rhs {
        if let Expr::UnaryMinus(inner2) = &**inner {
            if let Expr::Num(n) = &**inner2 {
                if n.is_unitless_one() {
                    return true;
                }
            }
        }
    }
    false
}

#[allow(clippy::too_many_lines)]
pub fn evaluate<'a, I: Interrupt>(
    expr: Expr2<'a>,
    scope: &mut Scope,
    int: &I,
) -> Result<Value, IntErr<String, I>> {
    macro_rules! eval {
        ($e:expr) => {
            evaluate($e, scope, int)
        };
    }
    test_int(int)?;
    Ok(match expr {
<<<<<<< HEAD
        Expr2::<'a>::Num(n) => Value::Num(n),
        Expr2::<'a>::Ident(ident) => resolve_identifier(ident, scope, options, int)?,
        Expr2::<'a>::Parens(x) => eval!(*x)?,
        Expr2::<'a>::UnaryMinus(x) => eval!(*x)?.handle_num(|x| Ok(-x), Expr::UnaryMinus, scope)?,
        Expr2::<'a>::UnaryPlus(x) => eval!(*x)?.handle_num(Ok, Expr::UnaryPlus, scope)?,
        Expr2::<'a>::UnaryDiv(x) => eval!(*x)?.handle_num(
=======
        Expr::Num(n) => Value::Num(n),
        Expr::Ident(ident) => resolve_identifier(ident.as_ref(), scope, int)?,
        Expr::Parens(x) => eval!(*x)?,
        Expr::UnaryMinus(x) => eval!(*x)?.handle_num(|x| Ok(-x), Expr::UnaryMinus, scope)?,
        Expr::UnaryPlus(x) => eval!(*x)?.handle_num(Ok, Expr::UnaryPlus, scope)?,
        Expr::UnaryDiv(x) => eval!(*x)?.handle_num(
>>>>>>> 3b99bd94
            |x| Number::from(1).div(x, int).map_err(IntErr::into_string),
            Expr::UnaryDiv,
            scope,
        )?,
        Expr2::<'a>::Factorial(x) => {
            eval!(*x)?.handle_num(|x| x.factorial(int), Expr::Factorial, scope)?
        }
        Expr2::<'a>::Add(a, b) | Expr2::<'a>::ImplicitAdd(a, b) => eval!(*a)?.handle_two_nums(
            eval!(*b)?,
            |a, b| a.add(b, int),
            |a| |f| Expr::Add(f, Box::new(Expr::Num(a))),
            |a| |f| Expr::Add(Box::new(Expr::Num(a)), f),
            scope,
        )?,
        Expr2::<'a>::Sub(a, b) => {
            let a = eval!(*a)?;
            match a {
                Value::Num(a) => Value::Num(a.sub(eval!(*b)?.expect_num()?, int)?),
<<<<<<< HEAD
                f @ Value::BuiltInFunction(_) | f @ Value::Fn(_, _, _) => f.apply(
                    Expr2::<'a>::UnaryMinus(b),
                    ApplyMulHandling::OnlyApply,
                    scope,
                    options,
                    int,
                )?,
=======
                f @ Value::BuiltInFunction(_) | f @ Value::Fn(_, _, _) => {
                    f.apply(Expr::UnaryMinus(b), ApplyMulHandling::OnlyApply, scope, int)?
                }
>>>>>>> 3b99bd94
                _ => Err("Invalid operands for subtraction".to_string())?,
            }
        }
        Expr2::<'a>::Mul(a, b) => eval!(*a)?.handle_two_nums(
            eval!(*b)?,
            |a, b| a.mul(b, int).map_err(IntErr::into_string),
            |a| |f| Expr::Mul(f, Box::new(Expr::Num(a))),
            |a| |f| Expr::Mul(Box::new(Expr::Num(a)), f),
            scope,
        )?,
<<<<<<< HEAD
        Expr2::<'a>::Div(a, b) => eval!(*a)?.handle_two_nums(
=======
        Expr::Apply(a, b) | Expr::ApplyMul(a, b) => {
            eval!(*a)?.apply(*b, ApplyMulHandling::Both, scope, int)?
        }
        Expr::Div(a, b) => eval!(*a)?.handle_two_nums(
>>>>>>> 3b99bd94
            eval!(*b)?,
            |a, b| a.div(b, int).map_err(IntErr::into_string),
            |a| |f| Expr::Div(f, Box::new(Expr::Num(a))),
            |a| |f| Expr::Div(Box::new(Expr::Num(a)), f),
            scope,
        )?,
        Expr2::<'a>::Pow(a, b) => {
            let lhs = eval!(*a)?;
            if should_compute_inverse(&(*b.clone()).into()) {
                let result = match &lhs {
                    Value::BuiltInFunction(f) => Some(f.invert()?),
                    Value::Fn(_, _, _) => {
                        return Err(
                            "Inverses of lambda functions are not currently supported".to_string()
                        )?
                    }
                    _ => None,
                };
                if let Some(res) = result {
                    return Ok(res);
                }
            }
            lhs.handle_two_nums(
                eval!(*b)?,
                |a, b| a.pow(b, int),
                |a| |f| Expr::Pow(f, Box::new(Expr::Num(a))),
                |a| |f| Expr::Pow(Box::new(Expr::Num(a)), f),
                scope,
            )?
        }
<<<<<<< HEAD
        Expr2::<'a>::Apply(a, b) | Expr2::<'a>::ApplyMul(a, b) => {
            eval!(*a)?.apply(*b, ApplyMulHandling::Both, scope, options, int)?
        }
        Expr2::<'a>::ApplyFunctionCall(a, b) => {
            eval!(*a)?.apply(*b, ApplyMulHandling::OnlyApply, scope, options, int)?
=======
        Expr::ApplyFunctionCall(a, b) => {
            eval!(*a)?.apply(*b, ApplyMulHandling::OnlyApply, scope, int)?
>>>>>>> 3b99bd94
        }
        Expr2::<'a>::As(a, b) => match eval!(*b)? {
            Value::Num(b) => Value::Num(eval!(*a)?.expect_num()?.convert_to(b, int)?),
            Value::Format(fmt) => Value::Num(eval!(*a)?.expect_num()?.with_format(fmt)),
            Value::Dp => {
                return Err(
                    "You need to specify what number of decimal places to use, e.g. '10 dp'"
                        .to_string(),
                )?;
            }
            Value::Base(base) => Value::Num(eval!(*a)?.expect_num()?.with_base(base)),
            Value::BuiltInFunction(_) | Value::Fn(_, _, _) | Value::Version => {
                return Err("Unable to convert value to a function".to_string())?;
            }
        },
        Expr2::<'a>::Fn(a, b) => Value::Fn(
            a.to_string().into(),
            Box::new(Expr::from(*b)),
            scope.clone(),
        ),
    })
}

pub fn eval<I: Interrupt>(
    input: &'static str,
    scope: &mut Scope,
    int: &I,
) -> Result<Value, IntErr<Never, I>> {
    crate::eval::evaluate_to_value(input, scope, int).map_err(crate::err::IntErr::unwrap)
}

pub fn resolve_identifier<I: Interrupt>(
    ident: &str,
    scope: &mut Scope,
    int: &I,
) -> Result<Value, IntErr<String, I>> {
    match scope.get(ident, int) {
        Ok(val) => return Ok(val),
        Err(IntErr::Interrupt(int)) => return Err(IntErr::Interrupt(int)),
        Err(IntErr::Error(GetIdentError::IdentifierNotFound(_))) => (),
        Err(IntErr::Error(err @ GetIdentError::EvalError(_))) => {
            return Err(IntErr::Error(err.to_string()))
        }
<<<<<<< HEAD
    }
    if options.gnu_compatible {
        return Ok(match ident {
            "pi" => Value::Num(Number::pi()),
            "exp" => eval("x: approx. 2.718281828459045235^x", scope, int)?,
            "sqrt" => eval("x: x^(1/2)", scope, int)?,
            "ln" => Value::BuiltInFunction(BuiltInFunction::Ln),
            "log2" => Value::BuiltInFunction(BuiltInFunction::Log2),
            "log10" => Value::BuiltInFunction(BuiltInFunction::Log10),
            // sin and cos are only needed for tan
            "sin" => Value::BuiltInFunction(BuiltInFunction::Sin),
            "cos" => Value::BuiltInFunction(BuiltInFunction::Cos),
            "tan" => Value::BuiltInFunction(BuiltInFunction::Tan),
            "asin" => Value::BuiltInFunction(BuiltInFunction::Asin),
            "approx." | "approximately" => Value::BuiltInFunction(BuiltInFunction::Approximately),
            _ => return Err(GetIdentError::IdentifierNotFound(ident).to_string())?,
        });
=======
>>>>>>> 3b99bd94
    }
    Ok(match ident {
        "pi" | "π" => Value::Num(Number::pi()),
        "tau" | "τ" => Value::Num(Number::pi().mul(2.into(), int)?),
        "e" => eval("approx. 2.718281828459045235", scope, int)?,
        "i" => Value::Num(Number::i()),
        // TODO: we want to forward any interrupt, but panic on any other error
        // or statically prove that no other error can occur
        //"c" => eval("299792458 m / s", scope, int)?,
        "sqrt" => eval("x: x^(1/2)", scope, int)?,
        "cbrt" => eval("x: x^(1/3)", scope, int)?,
        "abs" => Value::BuiltInFunction(BuiltInFunction::Abs),
        "sin" => Value::BuiltInFunction(BuiltInFunction::Sin),
        "cos" => Value::BuiltInFunction(BuiltInFunction::Cos),
        "tan" => Value::BuiltInFunction(BuiltInFunction::Tan),
        "asin" => Value::BuiltInFunction(BuiltInFunction::Asin),
        "acos" => Value::BuiltInFunction(BuiltInFunction::Acos),
        "atan" => Value::BuiltInFunction(BuiltInFunction::Atan),
        "sinh" => Value::BuiltInFunction(BuiltInFunction::Sinh),
        "cosh" => Value::BuiltInFunction(BuiltInFunction::Cosh),
        "tanh" => Value::BuiltInFunction(BuiltInFunction::Tanh),
        "asinh" => Value::BuiltInFunction(BuiltInFunction::Asinh),
        "acosh" => Value::BuiltInFunction(BuiltInFunction::Acosh),
        "atanh" => Value::BuiltInFunction(BuiltInFunction::Atanh),
        "cis" => eval("θ => cos θ + i (sin θ)", scope, int)?,
        "ln" => Value::BuiltInFunction(BuiltInFunction::Ln),
        "log2" => Value::BuiltInFunction(BuiltInFunction::Log2),
        "log10" => Value::BuiltInFunction(BuiltInFunction::Log10),
        "exp" => eval("x: e^x", scope, int)?,
        "approx." | "approximately" => Value::BuiltInFunction(BuiltInFunction::Approximately),
        "auto" => Value::Format(FormattingStyle::Auto),
        "exact" => Value::Format(FormattingStyle::Exact),
        "fraction" | "frac" => Value::Format(FormattingStyle::ImproperFraction),
        "mixed_fraction" => Value::Format(FormattingStyle::MixedFraction),
        "float" => Value::Format(FormattingStyle::ExactFloat),
        "dp" => Value::Dp,
        "base" => Value::BuiltInFunction(BuiltInFunction::Base),
        "decimal" => Value::Base(Base::from_plain_base(10).map_err(|e| e.to_string())?),
        "hex" | "hexadecimal" => Value::Base(Base::from_plain_base(16).map_err(|e| e.to_string())?),
        "binary" => Value::Base(Base::from_plain_base(2).map_err(|e| e.to_string())?),
        "octal" => Value::Base(Base::from_plain_base(8).map_err(|e| e.to_string())?),
        "version" => Value::Version,
        _ => return crate::units::query_unit(ident, int),
    })
}<|MERGE_RESOLUTION|>--- conflicted
+++ resolved
@@ -185,21 +185,12 @@
     }
     test_int(int)?;
     Ok(match expr {
-<<<<<<< HEAD
         Expr2::<'a>::Num(n) => Value::Num(n),
-        Expr2::<'a>::Ident(ident) => resolve_identifier(ident, scope, options, int)?,
+        Expr2::<'a>::Ident(ident) => resolve_identifier(ident, scope, int)?,
         Expr2::<'a>::Parens(x) => eval!(*x)?,
         Expr2::<'a>::UnaryMinus(x) => eval!(*x)?.handle_num(|x| Ok(-x), Expr::UnaryMinus, scope)?,
         Expr2::<'a>::UnaryPlus(x) => eval!(*x)?.handle_num(Ok, Expr::UnaryPlus, scope)?,
         Expr2::<'a>::UnaryDiv(x) => eval!(*x)?.handle_num(
-=======
-        Expr::Num(n) => Value::Num(n),
-        Expr::Ident(ident) => resolve_identifier(ident.as_ref(), scope, int)?,
-        Expr::Parens(x) => eval!(*x)?,
-        Expr::UnaryMinus(x) => eval!(*x)?.handle_num(|x| Ok(-x), Expr::UnaryMinus, scope)?,
-        Expr::UnaryPlus(x) => eval!(*x)?.handle_num(Ok, Expr::UnaryPlus, scope)?,
-        Expr::UnaryDiv(x) => eval!(*x)?.handle_num(
->>>>>>> 3b99bd94
             |x| Number::from(1).div(x, int).map_err(IntErr::into_string),
             Expr::UnaryDiv,
             scope,
@@ -218,19 +209,12 @@
             let a = eval!(*a)?;
             match a {
                 Value::Num(a) => Value::Num(a.sub(eval!(*b)?.expect_num()?, int)?),
-<<<<<<< HEAD
                 f @ Value::BuiltInFunction(_) | f @ Value::Fn(_, _, _) => f.apply(
                     Expr2::<'a>::UnaryMinus(b),
                     ApplyMulHandling::OnlyApply,
                     scope,
-                    options,
                     int,
                 )?,
-=======
-                f @ Value::BuiltInFunction(_) | f @ Value::Fn(_, _, _) => {
-                    f.apply(Expr::UnaryMinus(b), ApplyMulHandling::OnlyApply, scope, int)?
-                }
->>>>>>> 3b99bd94
                 _ => Err("Invalid operands for subtraction".to_string())?,
             }
         }
@@ -241,14 +225,10 @@
             |a| |f| Expr::Mul(Box::new(Expr::Num(a)), f),
             scope,
         )?,
-<<<<<<< HEAD
+        Expr2::<'a>::Apply(a, b) | Expr2::<'a>::ApplyMul(a, b) => {
+            eval!(*a)?.apply(*b, ApplyMulHandling::Both, scope, int)?
+        }
         Expr2::<'a>::Div(a, b) => eval!(*a)?.handle_two_nums(
-=======
-        Expr::Apply(a, b) | Expr::ApplyMul(a, b) => {
-            eval!(*a)?.apply(*b, ApplyMulHandling::Both, scope, int)?
-        }
-        Expr::Div(a, b) => eval!(*a)?.handle_two_nums(
->>>>>>> 3b99bd94
             eval!(*b)?,
             |a, b| a.div(b, int).map_err(IntErr::into_string),
             |a| |f| Expr::Div(f, Box::new(Expr::Num(a))),
@@ -279,16 +259,8 @@
                 scope,
             )?
         }
-<<<<<<< HEAD
-        Expr2::<'a>::Apply(a, b) | Expr2::<'a>::ApplyMul(a, b) => {
-            eval!(*a)?.apply(*b, ApplyMulHandling::Both, scope, options, int)?
-        }
         Expr2::<'a>::ApplyFunctionCall(a, b) => {
-            eval!(*a)?.apply(*b, ApplyMulHandling::OnlyApply, scope, options, int)?
-=======
-        Expr::ApplyFunctionCall(a, b) => {
             eval!(*a)?.apply(*b, ApplyMulHandling::OnlyApply, scope, int)?
->>>>>>> 3b99bd94
         }
         Expr2::<'a>::As(a, b) => match eval!(*b)? {
             Value::Num(b) => Value::Num(eval!(*a)?.expect_num()?.convert_to(b, int)?),
@@ -332,26 +304,6 @@
         Err(IntErr::Error(err @ GetIdentError::EvalError(_))) => {
             return Err(IntErr::Error(err.to_string()))
         }
-<<<<<<< HEAD
-    }
-    if options.gnu_compatible {
-        return Ok(match ident {
-            "pi" => Value::Num(Number::pi()),
-            "exp" => eval("x: approx. 2.718281828459045235^x", scope, int)?,
-            "sqrt" => eval("x: x^(1/2)", scope, int)?,
-            "ln" => Value::BuiltInFunction(BuiltInFunction::Ln),
-            "log2" => Value::BuiltInFunction(BuiltInFunction::Log2),
-            "log10" => Value::BuiltInFunction(BuiltInFunction::Log10),
-            // sin and cos are only needed for tan
-            "sin" => Value::BuiltInFunction(BuiltInFunction::Sin),
-            "cos" => Value::BuiltInFunction(BuiltInFunction::Cos),
-            "tan" => Value::BuiltInFunction(BuiltInFunction::Tan),
-            "asin" => Value::BuiltInFunction(BuiltInFunction::Asin),
-            "approx." | "approximately" => Value::BuiltInFunction(BuiltInFunction::Approximately),
-            _ => return Err(GetIdentError::IdentifierNotFound(ident).to_string())?,
-        });
-=======
->>>>>>> 3b99bd94
     }
     Ok(match ident {
         "pi" | "π" => Value::Num(Number::pi()),
